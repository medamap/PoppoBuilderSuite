--- conflicted
+++ resolved
@@ -1,6 +1,6 @@
 #!/usr/bin/env node
 
-// Set process name for easy identification in ps command
+// プロセス名を設定（psコマンドで識別しやすくするため）
 process.title = 'PoppoBuilder-Main';
 
 const fs = require('fs');
@@ -15,11 +15,6 @@
 const ConfigWatcher = require('./config-watcher');
 const RestartScheduler = require('../scripts/restart-scheduler');
 const DashboardServer = require('../dashboard/server/index');
-<<<<<<< HEAD
-const { initI18n, t } = require('../lib/i18n');
-const I18nLogger = require('../lib/utils/i18n-logger');
-const MemoryManager = require('./memory-manager');
-=======
 const HealthCheckManager = require('./health-check-manager');
 const NotificationManager = require('./notification-manager');
 const TwoStageProcessor = require('./two-stage-processor');
@@ -37,26 +32,22 @@
 const { ErrorHandler } = require('./error-handler');
 const { CircuitBreakerFactory } = require('./circuit-breaker');
 const { ErrorRecoveryManager } = require('./error-recovery');
->>>>>>> f8839a74
-
-// Load hierarchical configuration using ConfigLoader
+
+// ConfigLoaderで階層的に設定を読み込み
 const configLoader = new ConfigLoader();
 const poppoConfig = configLoader.loadConfig();
 
-// Initialize i18n will be done in main function
-let i18n;
-
-// Also load main config file (for backward compatibility)
+// メイン設定ファイルも読み込み（後方互換性のため）
 const mainConfig = JSON.parse(
   fs.readFileSync(path.join(__dirname, '../config/config.json'), 'utf-8')
 );
 
-// Merge configurations (main config as base, overridden by PoppoConfig settings)
+// 設定をマージ（メイン設定を基本とし、PoppoConfig設定で上書き）
 const config = {
   ...mainConfig,
   language: poppoConfig.language || mainConfig.language,
   systemPrompt: poppoConfig.systemPrompt || mainConfig.systemPrompt,
-  // Items that can be overridden by environment variables or project settings
+  // 環境変数やプロジェクト設定で上書き可能な項目
   github: {
     ...mainConfig.github,
     ...(poppoConfig.github || {})
@@ -91,37 +82,6 @@
   }
 };
 
-<<<<<<< HEAD
-// Create instances
-const baseLogger = new Logger();
-const logger = I18nLogger.wrap(baseLogger);
-const github = new GitHubClient(config.github);
-const rateLimiter = new EnhancedRateLimiter(config.rateLimiting || {});
-const taskQueue = new TaskQueue({ 
-  maxConcurrent: config.claude.maxConcurrent,
-  maxQueueSize: config.taskQueue?.maxQueueSize || 100 
-});
-// Use independent process approach (tasks continue even after PoppoBuilder restart)
-const processManager = new IndependentProcessManager(config.claude, rateLimiter, logger);
-
-// Initialize dashboard server (operates simply with independent process approach)
-const dashboardServer = new DashboardServer(config, null, logger);
-
-// Initialize memory manager
-const memoryManager = new MemoryManager(config.memoryManagement || {
-  enabled: true,
-  checkInterval: 60000,
-  memoryThreshold: 500,
-  autoRecoveryEnabled: true,
-  heapSnapshotEnabled: false
-}, logger);
-
-// Record processed issues (in memory)
-const processedIssues = new Set();
-
-// Record processed comments (in memory)
-const processedComments = new Map(); // issueNumber -> Set(commentIds)
-=======
 // インスタンス作成（ログローテーション設定を含む）
 const logger = new Logger(
   path.join(__dirname, '../logs'),
@@ -290,60 +250,21 @@
 
 // 処理済みコメントを記録（FileStateManager使用）
 let processedComments = new Map(); // issueNumber -> Set(commentIds)
->>>>>>> f8839a74
-
-// Task queue event handlers
-taskQueue.on('taskEnqueued', async (task) => {
-  await logger.logSystem('queue_enqueued', { taskId: task.id, priority: task.priority });
+
+// タスクキューイベントハンドラー
+taskQueue.on('taskEnqueued', (task) => {
+  logger.logSystem('QUEUE_ENQUEUED', { taskId: task.id, priority: task.priority });
 });
 
-taskQueue.on('taskStarted', async ({ taskId, processInfo }) => {
-  await logger.logSystem('queue_task_started', { taskId, processInfo });
+taskQueue.on('taskStarted', ({ taskId, processInfo }) => {
+  logger.logSystem('QUEUE_TASK_STARTED', { taskId, processInfo });
 });
 
-taskQueue.on('taskCompleted', async ({ taskId, success, duration }) => {
-  if (success) {
-    await logger.logSystem('queue_task_completed', { taskId, success, duration });
-  } else {
-    await logger.logSystem('queue_task_failed', { taskId });
-  }
+taskQueue.on('taskCompleted', ({ taskId, success, duration }) => {
+  logger.logSystem('QUEUE_TASK_COMPLETED', { taskId, success, duration });
 });
 
-// Memory manager event handlers
-memoryManager.on('memoryPressure', ({ memoryData, reasons }) => {
-  logger.logSystem('memory_pressure', { 
-    heapUsedMB: Math.round(memoryData.process.heapUsed / 1024 / 1024),
-    systemUsage: Math.round(memoryData.system.percentage),
-    reasons 
-  });
-});
-
-memoryManager.on('memoryLeak', (activity) => {
-  logger.logSystem('memory_leak_detected', activity);
-});
-
-memoryManager.on('gc', (gcResult) => {
-  logger.logSystem('garbage_collection', {
-    freedMB: Math.round(gcResult.freedMB),
-    duration: gcResult.duration
-  });
-});
-
-memoryManager.on('clearCaches', () => {
-  // Clear internal caches when memory pressure is detected
-  processedIssues.clear();
-  processedComments.clear();
-  logger.logSystem('caches_cleared', { reason: 'memory_pressure' });
-});
-
 /**
-<<<<<<< HEAD
- * Check if issue should be processed
- */
-function shouldProcessIssue(issue) {
-  // Already processed
-  if (processedIssues.has(issue.number)) {
-=======
  * ホットリロード可能な設定を更新
  */
 function updateHotReloadableConfigs(newConfig, changes) {
@@ -406,28 +327,22 @@
   // すでに処理済み
   const isProcessed = await fileStateManager.isIssueProcessed(issue.number);
   if (isProcessed) {
->>>>>>> f8839a74
     return false;
   }
 
-  // Check if issue is by the author
+  // 作者のIssueかチェック
   if (issue.author.login !== config.github.owner) {
     return false;
   }
 
-  // Label check
+  // ラベルチェック
   const labels = issue.labels.map(l => l.name);
   
-<<<<<<< HEAD
-  // Requires task:misc or task:dogfooding label
-  if (!labels.includes('task:misc') && !labels.includes('task:dogfooding')) {
-=======
   // 処理対象のtask:*ラベルリスト
   const taskLabels = ['task:misc', 'task:dogfooding', 'task:quality', 'task:docs', 'task:feature'];
   
   // いずれかのtask:*ラベルが必要
   if (!labels.some(label => taskLabels.includes(label))) {
->>>>>>> f8839a74
     return false;
   }
 
@@ -440,21 +355,13 @@
 }
 
 /**
- * Process issue
+ * Issueを処理
  */
 async function processIssue(issue) {
   const issueNumber = issue.number;
-  await logger.logIssue(issueNumber, 'processing', { number: issueNumber, title: issue.title });
-  console.log(`\n${t('messages:issue.processing', { number: issueNumber, title: issue.title })}`);
-
-<<<<<<< HEAD
-  // Record as processed before starting (prevent duplicate execution)
-  processedIssues.add(issueNumber);
-
-  try {
-    // Add processing label
-    await github.addLabels(issueNumber, ['processing']);
-=======
+  logger.logIssue(issueNumber, 'START', { title: issue.title, labels: issue.labels });
+  console.log(`\nIssue #${issueNumber} の処理開始: ${issue.title}`);
+
   // 早期ロックチェック（IssueLockManager）
   const existingLock = await lockManager.checkLock(issueNumber);
   if (existingLock && lockManager.isLockValid(existingLock)) {
@@ -474,9 +381,8 @@
     // StatusManagerでチェックアウト（processingラベルの追加はMirinOrphanManager経由で行われる）
     await statusManager.checkout(issueNumber, `issue-${issueNumber}`, 'claude-cli');
     logger.logIssue(issueNumber, 'CHECKED_OUT', { status: 'processing' });
->>>>>>> f8839a74
-
-    // Get labels
+
+    // ラベル取得
     const labels = issue.labels.map(l => l.name);
     
     // 言語設定読み込み
@@ -522,48 +428,30 @@
     };
 
     // Claudeで実行（独立プロセス方式）
+    logger.logIssue(issueNumber, 'EXECUTE_START', { instruction });
     
     // dogfoodingかどうかを判定
     const isDogfooding = labels.includes('task:dogfooding');
     instruction.issue.type = isDogfooding ? 'dogfooding' : 'normal';
     
     const result = await processManager.execute(`issue-${issueNumber}`, instruction);
-    await logger.logProcess(result.pid, 'started', { pid: result.pid });
-
-    console.log(t('messages:issue.processing', { number: issueNumber, title: issue.title }));
-    console.log(`PID: ${result.pid}`);
+    logger.logIssue(issueNumber, 'INDEPENDENT_STARTED', { 
+      taskId: result.taskId,
+      pid: result.pid 
+    });
+
+    console.log(`Issue #${issueNumber} を独立プロセス (${result.taskId}) として開始`);
+    console.log(`PID: ${result.pid} - PoppoBuilder再起動時も継続実行されます`);
     
     // 注意: 結果の処理は checkCompletedTasks() で非同期に行われる
 
   } catch (error) {
-<<<<<<< HEAD
-    await logger.logIssue(issueNumber, 'failed', { 
-      number: issueNumber,
-      error: error.message
-    });
-    console.error(t('messages:issue.failed', { number: issueNumber, error: error.message }));
-    
-    // より詳細なエラー情報をコメントに含める
-    const errorDetails = [
-      `## ${t('labels.execution.error')}`,
-      ``,
-      `### ${t('errors.message')}`,
-      `\`\`\``,
-      error.message || '(エラーメッセージなし)',
-      `\`\`\``,
-      error.stderr ? `\n### ${t('errors.stderr')}\n\`\`\`\n${error.stderr}\n\`\`\`` : '',
-      error.stdout ? `\n### ${t('errors.stdout')}\n\`\`\`\n${error.stdout}\n\`\`\`` : '',
-      ``,
-      t('errors.detailedLog', { logPath: `logs/issue-${issueNumber}-*.log` })
-    ].filter(Boolean).join('\n');
-=======
     // 統合エラーハンドリング
     const handledError = await errorHandler.handleError(error, {
       issueNumber,
       operation: 'processIssue',
       title: issue.title
     });
->>>>>>> f8839a74
     
     // 自動リカバリーを試行
     const recovered = await recoveryManager.recover(handledError, {
@@ -697,21 +585,19 @@
  */
 async function processComment(issue, comment) {
   const issueNumber = issue.number;
-  console.log(`\n${t('messages:issue.processing', { number: issueNumber })}`);
+  logger.logIssue(issueNumber, 'COMMENT_START', { 
+    commentId: comment.id,
+    commentAuthor: comment.author.login 
+  });
+  console.log(`\nIssue #${issueNumber} のコメント処理開始`);
 
   try {
-<<<<<<< HEAD
-    // awaiting-responseを削除、processingラベルを追加
-    await github.removeLabels(issueNumber, ['awaiting-response']);
-    await github.addLabels(issueNumber, ['processing']);
-=======
     // StatusManagerでコメント処理を開始（awaiting-response→processingの変更もMirinOrphanManager経由）
     await statusManager.checkout(issueNumber, `comment-${issueNumber}-${comment.id}`, 'comment-response');
     logger.logIssue(issueNumber, 'COMMENT_CHECKED_OUT', { 
       commentId: comment.id,
       status: 'processing' 
     });
->>>>>>> f8839a74
 
     // コンテキストを構築
     const conversation = await buildContext(issueNumber);
@@ -740,24 +626,32 @@
     };
 
     // Claudeで実行（独立プロセス方式）
+    logger.logIssue(issueNumber, 'COMMENT_EXECUTE_START', { 
+      commentId: comment.id,
+      conversationLength: conversation.length 
+    });
     
     instruction.issue.type = 'comment';
     instruction.issue.isCompletion = isCompletionComment(comment);
     
     const result = await processManager.execute(`issue-${issueNumber}-comment-${comment.id}`, instruction);
-    await logger.logProcess(result.pid, 'started', { pid: result.pid });
-
-    console.log(t('messages:issue.processing', { number: issueNumber }));
-    console.log(`PID: ${result.pid}`);
+    logger.logIssue(issueNumber, 'COMMENT_INDEPENDENT_STARTED', { 
+      taskId: result.taskId,
+      pid: result.pid 
+    });
+
+    console.log(`Issue #${issueNumber} のコメントを独立プロセス (${result.taskId}) として開始`);
+    console.log(`PID: ${result.pid} - PoppoBuilder再起動時も継続実行されます`);
     
     // 注意: 結果の処理は checkCompletedTasks() で非同期に行われる
 
   } catch (error) {
-    await logger.logIssue(issueNumber, 'failed', { 
-      number: issueNumber,
-      error: error.message
+    logger.logIssue(issueNumber, 'COMMENT_ERROR', { 
+      commentId: comment.id,
+      message: error.message, 
+      stack: error.stack 
     });
-    console.error(t('messages:issue.failed', { number: issueNumber, error: error.message }));
+    console.error(`Issue #${issueNumber} のコメント処理エラー:`, error.message);
     
     // エラー時はawaiting-responseに戻す
     await statusManager.checkin(issueNumber, 'awaiting-response', {
@@ -793,7 +687,7 @@
         
         if (!processed.has(commentId) && shouldProcessComment(issue, comment)) {
           // 処理対象のコメントを発見
-          console.log(t('messages:issue.processing', { number: issue.number }));
+          console.log(`新規コメントを検出: Issue #${issue.number}, Comment: ${commentId}`);
           
           // 処理済みとして記録
           await fileStateManager.addProcessedComment(issue.number, commentId);
@@ -811,15 +705,15 @@
               issueNumber: issue.number,
               labels: issue.labels.map(l => l.name)
             });
-            console.log(t('messages:task.created', { id: taskId }));
+            console.log(`💬 Issue #${issue.number} のコメントをキューに追加 (タスクID: ${taskId})`);
           } catch (error) {
-            console.error(t('messages:task.failed', { id: 'comment', error: error.message }));
+            console.error(`コメントのキュー追加エラー:`, error.message);
           }
         }
       }
     }
   } catch (error) {
-    console.error(t('messages:system.error', { error: error.message }));
+    console.error('コメントチェックエラー:', error.message);
   }
 }
 
@@ -836,7 +730,7 @@
     if (rateLimitStatus.limited) {
       // レート制限中はタスクをキューに戻す
       taskQueue.enqueue(task);
-      console.log(t('messages:github.rateLimit', { api: rateLimitStatus.api }));
+      console.log(`⏸️  レート制限中: ${rateLimitStatus.api} API`);
       break;
     }
     
@@ -849,7 +743,7 @@
           taskQueue.completeTask(task.id, true);
           rateLimiter.resetRetryState(task.id);
         }).catch((error) => {
-          console.error(t('messages:task.failed', { id: task.id, error: error.message }));
+          console.error(`タスク ${task.id} エラー:`, error.message);
           taskQueue.completeTask(task.id, false);
           
           // リトライ判定
@@ -860,7 +754,7 @@
           taskQueue.completeTask(task.id, true);
           rateLimiter.resetRetryState(task.id);
         }).catch((error) => {
-          console.error(t('messages:task.failed', { id: task.id, error: error.message }));
+          console.error(`コメントタスク ${task.id} エラー:`, error.message);
           taskQueue.completeTask(task.id, false);
           
           // リトライ判定
@@ -868,7 +762,7 @@
         });
       }
     } catch (error) {
-      console.error(t('messages:task.failed', { id: 'unknown', error: error.message }));
+      console.error(`タスク処理エラー:`, error.message);
       taskQueue.completeTask(task.id, false);
     }
   }
@@ -888,7 +782,7 @@
         taskQueue.enqueue(task);
       }
     } catch (retryError) {
-      console.error(t('messages:task.failed', { id: task.id, error: '最大リトライ回数に到達' }));
+      console.error(`タスク ${task.id} の最大リトライ回数に到達`);
     }
   }
 }
@@ -901,12 +795,12 @@
     const completedResults = await processManager.pollCompletedTasks();
     
     for (const result of completedResults || []) {
-      console.log(t('messages:task.completed', { id: result.taskId }));
+      console.log(`🎯 完了タスク ${result.taskId} の後処理開始`);
       
       // GitHubコメント投稿
       const issueNumber = result.taskInfo.issueNumber;
       if (issueNumber && result.success) {
-        const comment = `## ${t('labels.execution.completed')}\n\n${result.output}`;
+        const comment = `## 実行完了\n\n${result.output}`;
         await github.addComment(issueNumber, comment);
         
         // ステータス更新
@@ -914,13 +808,6 @@
           ? 'awaiting-response' 
           : 'completed';
         
-<<<<<<< HEAD
-        if (config.commentHandling && config.commentHandling.enabled) {
-          await github.addLabels(issueNumber, ['awaiting-response']);
-        } else {
-          await github.addLabels(issueNumber, ['completed']);
-        }
-=======
         await statusManager.checkin(issueNumber, finalStatus, {
           taskId: result.taskId,
           success: true,
@@ -928,13 +815,12 @@
         });
         
         logger.logIssue(issueNumber, 'STATUS_UPDATED', { status: finalStatus });
->>>>>>> f8839a74
-        
-        console.log(t('messages:issue.completed', { number: issueNumber }));
+        
+        console.log(`✅ Issue #${issueNumber} の後処理完了`);
         
         // タスクタイプに応じた後処理
         if (result.taskInfo.type === 'dogfooding') {
-          console.log(t('messages:task.completed', { id: 'dogfooding' }));
+          console.log('🔧 DOGFOODINGタスク完了 - 30秒後に再起動をスケジュール...');
           
           try {
             const { spawn } = require('child_process');
@@ -945,9 +831,9 @@
             });
             child.unref();
             
-            console.log(t('messages:process.started', { pid: child.pid }));
+            console.log('再起動スケジューラーを起動しました (PID: ' + child.pid + ')');
           } catch (error) {
-            console.error(t('messages:process.failed', { pid: 'scheduler', error: error.message }));
+            console.error('再起動スケジューラー起動エラー:', error.message);
           }
         } else if (result.taskInfo.type === 'comment') {
           // コメント処理の場合は完了判定を行う
@@ -955,14 +841,6 @@
           
           if (isCompletion) {
             // 完了キーワードが含まれている場合
-<<<<<<< HEAD
-            await github.addLabels(issueNumber, ['completed']);
-            console.log(t('messages:issue.completed', { number: issueNumber }));
-          } else {
-            // 続けて対話する場合
-            await github.addLabels(issueNumber, ['awaiting-response']);
-            console.log(t('messages:issue.completed', { number: issueNumber }));
-=======
             await statusManager.updateStatus(issueNumber, 'completed', {
               reason: 'completion_keyword',
               taskId: result.taskId
@@ -977,20 +855,19 @@
               commentCount: 1 
             });
             console.log(`Issue #${issueNumber} のコメント処理完了（応答待ち）`);
->>>>>>> f8839a74
           }
         }
       } else if (issueNumber && !result.success) {
         // エラー時の処理
-        const errorComment = `## ${t('labels.execution.error')}\n\n\`\`\`\n${result.error}\n\`\`\`\n\n${t('errors.detailedLog', { logPath: 'logs/*.log' })}`;
+        const errorComment = `## エラーが発生しました\n\n\`\`\`\n${result.error}\n\`\`\`\n\n詳細なログは確認してください。`;
         await github.addComment(issueNumber, errorComment);
         await statusManager.resetIssueStatus(issueNumber);
         
-        console.log(t('messages:issue.failed', { number: issueNumber, error: result.error }));
+        console.log(`❌ Issue #${issueNumber} でエラーが発生`);
       }
     }
   } catch (error) {
-    console.error(t('messages:task.failed', { id: 'completion-check', error: error.message }));
+    console.error('完了タスクチェックエラー:', error.message);
   }
 }
 
@@ -998,16 +875,7 @@
  * メインループ
  */
 async function mainLoop() {
-  // Initialize i18n system first
-  try {
-    i18n = await initI18n();
-    console.log(t('messages:startup.ready'));
-  } catch (error) {
-    console.error('Failed to initialize i18n:', error.message);
-    // Fallback to raw messages
-  }
-
-  console.log(t('messages:system.starting'));
+  console.log('PoppoBuilder 最小限実装 起動');
   
   // 設定階層情報を表示
   configLoader.displayConfigHierarchy();
@@ -1015,11 +883,13 @@
   console.log(`設定: ${JSON.stringify(config, null, 2)}\n`);
   
   // 独立プロセス方式の状態表示
-  console.log(t('messages:system.started'));
-  
-  // Start memory manager
-  await memoryManager.start();
-  console.log('Memory manager started');
+  console.log('🔄 独立プロセス方式: 有効（PoppoBuilder再起動時もタスクが継続）');
+  
+  if (config.dynamicTimeout?.enabled) {
+    console.log('✅ 動的タイムアウト機能: 有効');
+  } else {
+    console.log('❌ 動的タイムアウト機能: 無効（固定24時間タイムアウト使用）');
+  }
   
   // レート制限の初期チェック
   await rateLimiter.preflightCheck();
@@ -1045,17 +915,13 @@
       const rateLimitStatus = await rateLimiter.isRateLimited();
       if (rateLimitStatus.limited) {
         const waitSeconds = Math.ceil(rateLimitStatus.waitTime / 1000);
-        console.log(t('messages:github.rateLimit', { 
-          remaining: rateLimitStatus.remaining || 0, 
-          limit: rateLimitStatus.limit || 'unknown',
-          reset: waitSeconds + 's'
-        }));
+        console.log(`⚠️  ${rateLimitStatus.api.toUpperCase()} APIレート制限中... 残り${waitSeconds}秒`);
         await rateLimiter.waitForReset();
         continue;
       }
 
       // Issue取得
-      console.log(t('messages:system.processing_issues', { count: 0 }));
+      console.log('Issueをチェック中...');
       const issues = await github.listIssues({ state: 'open' });
       
       // 処理対象のIssueを抽出
@@ -1067,9 +933,9 @@
       }
       
       if (targetIssues.length === 0) {
-        console.log(t('messages:system.no_issues_found'));
+        console.log('処理対象のIssueはありません');
       } else {
-        console.log(t('messages:system.processing_issues', { count: targetIssues.length }));
+        console.log(`${targetIssues.length}件のIssueが見つかりました`);
         
         // 古い順に処理
         targetIssues.sort((a, b) => 
@@ -1099,9 +965,9 @@
               issueNumber: issue.number,
               labels: issue.labels.map(l => l.name)
             });
-            console.log(t('messages:task.created', { id: taskId }));
+            console.log(`📋 Issue #${issue.number} をキューに追加 (タスクID: ${taskId})`);
           } catch (error) {
-            console.error(t('messages:issue.failed', { number: issue.number, error: error.message }));
+            console.error(`Issue #${issue.number} のキュー追加エラー:`, error.message);
           }
         }
       }
@@ -1118,33 +984,21 @@
       // キューの状態を表示
       const queueStatus = taskQueue.getStatus();
       if (queueStatus.queued > 0 || queueStatus.running > 0) {
-        console.log(t('messages:system.processing_issues', { count: queueStatus.running + queueStatus.queued }));
+        console.log(`📊 キュー状態: 実行中=${queueStatus.running}, 待機中=${queueStatus.queued}`);
+        console.log(`   優先度別: ${JSON.stringify(queueStatus.queuesByPriority)}`);
       }
 
     } catch (error) {
-      console.error(t('messages:system.error', { error: error.message }));
+      console.error('メインループエラー:', error.message);
     }
 
     // ポーリング間隔待機
-    console.log(`\n${t('messages:system.uptime', { time: config.polling.interval / 1000 + 's' })}`);
+    console.log(`\n${config.polling.interval / 1000}秒後に再チェック...`);
     await new Promise(resolve => setTimeout(resolve, config.polling.interval));
   }
 }
 
 // プロセス終了時のクリーンアップ
-<<<<<<< HEAD
-process.on('SIGINT', () => {
-  console.log(`\n\n${t('messages:system.stopping')}`);
-  processManager.killAll();
-  dashboardServer.stop();
-  memoryManager.stop();
-  console.log('Memory manager stopped');
-  process.exit(0);
-});
-
-process.on('SIGTERM', () => {
-  console.log(`\n\n${t('messages:system.stopping')}`);
-=======
 process.on('SIGINT', async () => {
   console.log('\n\n終了します...');
   
@@ -1245,11 +1099,8 @@
   // IssueLockManagerをシャットダウン
   await lockManager.shutdown();
   
->>>>>>> f8839a74
   processManager.killAll();
   dashboardServer.stop();
-  memoryManager.stop();
-  console.log('Memory manager stopped');
   process.exit(0);
 });
 
