--- conflicted
+++ resolved
@@ -1,16 +1,11 @@
 # PoppoBuilder Suite
 
-[![MIT License](https://img.shields.io/badge/license-MIT-blue.svg)](LICENSE)
-[![Node.js](https://img.shields.io/badge/node-%3E%3D14.0.0-brightgreen)](https://nodejs.org/)
-[![GitHub Release](https://img.shields.io/github/release/medamap/PoppoBuilderSuite.svg)](https://github.com/medamap/PoppoBuilderSuite/releases)
-
-Automated task processing system integrating GitHub Issues with Claude CLI
-
-## 🎭 System Family
-
-<<<<<<< HEAD
-PoppoBuilder Suite consists of multiple collaborative systems:
-=======
+GitHub IssueとClaude CLIを連携した自動タスク処理システム
+
+## 🎭 システムファミリー
+
+PoppoBuilder Suiteは複数の協調システムで構成されています：
+
 - **PoppoBuilder（ぽっぽちゃん）** 🚂 - メインの自動タスク処理システム
 - **MedamaRepair（目玉さん）** 👁️ - PoppoBuilderの監視・自動復旧システム
 - **MeraCleaner（メラさん）** 🔥 - エラーコメント分析・整理システム
@@ -22,38 +17,18 @@
 - **CCRAエージェント（ランちゃん）** 📋 - コードレビュー自動化エージェント
 - **CCTAエージェント（クーちゃん）** 🧪 - テスト自動実行・品質保証エージェント（実装中）
 - **CCSPエージェント（パイちゃん）** 🥧 - Claude Code呼び出し専任エージェント（計画中）
->>>>>>> f8839a74
-
-- **PoppoBuilder (Poppo-chan)** 🚂 - Main automated task processing system
-- **MedamaRepair (Medama-san)** 👁️ - PoppoBuilder monitoring and auto-recovery system
-- **MeraCleaner (Mera-san)** 🔥 - Error comment analysis and cleanup system
-- **CCLA Agent (Clara-chan)** 🤖 - Error log collection and auto-repair agent
-- **CCAG Agent (Kagura-chan)** 📝 - Documentation generation and multilingual agent
-- **CCPM Agent (Doremi-chan)** 🔍 - Code review and refactoring suggestion agent
-- **MirinOrphanManager (Mirin-chan)** 🎋 - Orphan issue detection and management system
-
-## 🎯 Overview
-
-PoppoBuilder Suite is an automated task processing system that integrates GitHub Issues with Claude CLI:
-- **GitHub Issue-Driven**: Automatically reads and executes issue content
-- **Claude CLI Integration**: AI handles advanced task processing
-- **Multilingual Support**: Supports Japanese/English (configurable)
-- **Continuous Dialogue**: Interactive task processing through comment threads
-- **Self-Improvement**: Dogfooding functionality enables self-enhancement
-
-<<<<<<< HEAD
-## 🚀 Current Features
-
-✅ **Automated Issue Processing** - Monitors and processes labeled issues every 30 seconds  
-✅ **Comment Thread Support** - Continuous dialogue via `awaiting-response` label  
-✅ **Dogfooding Functionality** - Self-improvement tasks with `task:dogfooding`  
-✅ **Automatic Restart** - Auto-restart 30 seconds after dogfooding task completion  
-✅ **Multilingual Support** - Switch between Japanese/English via configuration  
-✅ **Detailed Logging** - Task-specific and process-specific execution logs  
-✅ **Completion Keyword Recognition** - Configurable completion keywords for automatic `completed` label assignment
-
-## 🏗️ Current Architecture
-=======
+
+## 🎯 概要
+
+PoppoBuilder Suiteは、GitHub IssueとClaude CLIを連携した自動タスク処理システムです：
+- **GitHub Issue駆動**: Issueの内容を自動で読み取り実行
+- **Claude CLI統合**: 高度なタスク処理をAIが担当
+- **多言語対応**: 日本語/英語に対応（設定可能）
+- **継続的対話**: コメント追記による対話的なタスク処理
+- **自己改善**: Dogfooding機能で自身の機能拡張が可能
+
+## 🚀 現在の機能
+
 ✅ **Issue自動処理** - ラベル付きIssueを30秒間隔で監視・処理  
 ✅ **重複処理抑制** - 同一Issueに対する重複処理を防止（多層防御システム）  
 ✅ **コメント追記対応** - `awaiting-response`ラベルで継続的な対話が可能  
@@ -74,7 +49,6 @@
 プロセス異常終了時も自動回復が可能で、孤児Issueは定期的に検出・修復されます。詳細は[重複処理抑制機能ドキュメント](docs/duplicate-processing-prevention.md)を参照してください。
 
 ## 🏗️ 現在のアーキテクチャ
->>>>>>> f8839a74
 
 ```
 ┌─────────────────────────────────────────────────────────┐
@@ -88,364 +62,222 @@
                      ▼               ▼
               ┌──────────────┐ ┌──────────────┐
               │ PoppoBuilder │ │   Comment    │
-              │ (every 30s)  │ │   Monitor    │
+              │   (30秒毎)   │ │   Monitor    │
               └──────┬───────┘ └──────┬───────┘
                      │               │
                      ▼               │
               ┌──────────────┐       │
               │ Claude CLI   │       │
-              │ (stdin input)│       │
+              │ (stdin入力)  │       │
               └──────┬───────┘       │
                      │               │
                      ▼               │
               ┌──────────────┐       │
               │GitHub Comment│ ◀─────┘
-              │ (via file)   │
+              │ (file経由)   │
               └──────────────┘
 ```
 
-### Key Components
-- **Issue Monitoring**: Detects issues using GitHub API every 30 seconds
-- **Claude CLI Integration**: Sends prompts via stdin (hangup issue resolved)
-- **Comment Processing**: Posts comments via file to handle special characters
-- **State Management**: Issue state management via labels (`processing`→`awaiting-response`→`completed`)
-- **Auto-Restart**: One-shot restart after dogfooding task completion
-
-## 📁 Project Structure
+### 主要コンポーネント
+- **Issue監視**: 30秒間隔でGitHub APIを使用してIssue検出
+- **Claude CLI連携**: stdin経由でプロンプトを送信（ハングアップ問題解決済み）
+- **コメント処理**: ファイル経由で特殊文字を含むコメント投稿
+- **状態管理**: ラベルによるIssue状態の管理（`processing`→`awaiting-response`→`completed`）
+- **自動再起動**: dogfoodingタスク完了時にワンショット再起動
+
+## 📁 プロジェクト構造
 
 ```
 PoppoBuilderSuite/
-├── src/                # Source code
-│   ├── minimal-poppo.js    # Main processing
-│   ├── process-manager.js  # Claude CLI execution management
-│   ├── github-client.js    # GitHub API operations
-│   ├── logger.js          # Logging functionality
-│   └── config-loader.js   # Configuration loading
-├── lib/                # Core libraries
-│   ├── i18n/              # Internationalization system
-│   ├── utils/             # Utility functions
-│   ├── commands/          # CLI commands
-│   └── errors/            # Error handling system
-├── scripts/            # Utility scripts
-│   ├── setup-labels.js     # GitHub label creation
-│   └── restart-scheduler.js   # Auto-restart scheduler
-├── config/             # Configuration files
-│   └── config.json         # System configuration
-├── .poppo/             # Local settings
-│   └── config.json        # Language settings, etc.
-├── locales/            # Translation files
-│   ├── en/                # English translations
-│   └── ja/                # Japanese translations
-├── logs/               # Log files
-├── temp/               # Temporary files
-└── docs/              # Documentation
-```
-
-## 🚀 Quick Start
-
-### Prerequisites
-- Node.js 14 or higher
-- npm 6.0.0 or higher
-- Git 2.0.0 or higher
-- Claude CLI (installed)
-- GitHub CLI (`gh` command, authenticated)
-
-### Setup Wizard
-
-PoppoBuilder includes an interactive wizard to assist with environment setup:
-
-```bash
-# Run the setup wizard
-npm run setup:wizard
-
-# Or run directly
-node lib/commands/setup-wizard.js
-
-# Check dependencies only
-npm run deps:check
-```
-
-Setup wizard features:
-- ✅ Automatic checking of required dependencies (Node.js, npm, Git, Claude CLI)
-- ✅ Detection of missing dependencies with installation guidance
-- ✅ Git repository initialization and configuration
-- ✅ GitHub CLI authentication verification
-- ✅ Automatic working branch creation
-- ✅ Interactive Claude CLI setup (when available)
-
-### Installation
-For detailed installation instructions, see the [Installation Guide](docs/INSTALL_en.md) ([Japanese](docs/INSTALL.md)).
-
-```bash
-# Clone the repository
+├── src/                # ソースコード
+│   ├── minimal-poppo.js    # メイン処理
+│   ├── process-manager.js  # Claude CLI実行管理
+│   ├── github-client.js    # GitHub API操作
+│   ├── logger.js          # ログ機能
+│   └── config-loader.js   # 設定読み込み
+├── scripts/            # ユーティリティスクリプト
+│   ├── setup-labels.js     # GitHubラベル作成
+│   └── restart-scheduler.js   # 自動再起動スケジューラ
+├── config/             # 設定ファイル
+│   └── config.json         # システム設定
+├── .poppo/             # ローカル設定
+│   └── config.json        # 言語設定等
+├── logs/               # ログファイル
+├── temp/               # 一時ファイル
+└── docs/              # ドキュメント
+```
+
+## 🚀 クイックスタート
+
+### 前提条件
+- Node.js 18以上
+- Claude CLI (インストール済み)
+- GitHub CLI (`gh` コマンド、認証済み)
+- Git
+
+### インストール
+詳細なインストール手順は[インストールガイド](docs/INSTALL.md)（[English](docs/INSTALL_en.md)）を参照してください。
+
+```bash
+# リポジトリのクローン
 git clone https://github.com/medamap/PoppoBuilderSuite.git
 cd PoppoBuilderSuite
 
-# Install dependencies
+# 依存関係のインストール
 npm install
 
-# Set up environment variables
+# 環境変数設定
 cp .env.example .env
-# Edit the .env file to add your GitHub configuration
-
-# Initialize GitHub labels
+# .envファイルを編集してGitHub設定を記入
+
+# GitHubラベルの初期設定
 node scripts/setup-labels.js
 
-# Start PoppoBuilder
+# PoppoBuilder起動
 npm start
 ```
 
-### CLI Commands
-
-PoppoBuilder provides various CLI commands:
-
-```bash
-# Project initialization
-poppobuilder init
-
-# Service startup
-poppobuilder start
-poppobuilder start --daemon  # Start in daemon mode
-
-# Status check
-poppobuilder status
-
-# PR creation guide (NEW!)
-poppobuilder pr              # Interactive PR creation guide
-poppobuilder pr --draft      # Create draft PR
-poppobuilder pr --base develop  # PR to specific branch
-
-# Other commands
-poppobuilder config --list   # List configuration
-poppobuilder logs -f         # Real-time log display
-poppobuilder doctor          # Environment diagnostics
-```
-
-See `poppobuilder --help` for details.
-
-### Basic Usage
-
-1. **Regular Task Execution**
+### 基本的な使い方
+
+1. **通常タスクの実行**
 ```bash
 gh issue create \
-  --title "Task Title" \
-  --body "Description of what to execute" \
+  --title "タスクのタイトル" \
+  --body "実行したい内容の説明" \
   --label "task:misc" \
   --repo owner/repo
 ```
 
-2. **Dogfooding Task (Self-Improvement)**
+2. **Dogfoodingタスク（自己改善）**
 ```bash
 gh issue create \
-  --title "PoppoBuilder Feature Addition" \
-  --body "New feature description" \
+  --title "PoppoBuilder機能追加" \
+  --body "新機能の説明" \
   --label "task:dogfooding" \
   --repo medamap/PoppoBuilderSuite
 ```
 
-3. **Language Setting Change**
-Edit `.poppo/config.json`:
+3. **言語設定の変更**
+`.poppo/config.json`を編集：
 ```json
 {
-  "language": "en"  // "ja" or "en"
+  "language": "en"  // "ja" または "en"
 }
 ```
 
-## 📋 How It Works
-
-### Issue Processing Flow
-1. **Issue Detection**: Check for issues with target labels every 30 seconds
-2. **Processing Start**: Add `processing` label and execute Claude CLI
-3. **Result Posting**: Post execution results as GitHub comments
-4. **State Update**: Change to `awaiting-response` label (enables continuous dialogue)
-5. **Comment Monitoring**: Detect new comments from issue creator for additional processing
-6. **Completion Detection**: Add `completed` label when completion keywords are detected
-
-### Dogfooding Functionality
-For issues with `task:dogfooding` label:
-- Automatically references CLAUDE.md to understand current implementation status
-- Updates CLAUDE.md after implementation for next session records
-- Schedules automatic restart 30 seconds after completion (to reflect new features)
-
-## 🔧 Configuration
-
-### System Configuration (`config/config.json`)
+## 📋 動作の仕組み
+
+### Issue処理フロー
+1. **Issue検出**: 30秒ごとに対象ラベル付きIssueをチェック
+2. **処理開始**: `processing`ラベルを付与してClaude CLIを実行
+3. **結果投稿**: 実行結果をGitHubコメントとして投稿
+4. **状態更新**: `awaiting-response`ラベルに変更（継続対話可能）
+5. **コメント監視**: Issue作成者からの新規コメントを検出して追加処理
+6. **完了判定**: 完了キーワード検出時に`completed`ラベル付与
+
+### Dogfooding機能
+`task:dogfooding`ラベル付きIssueでは：
+- CLAUDE.mdを自動的に参照して現在の実装状況を把握
+- 実装後にCLAUDE.mdを更新して次回セッション用に記録
+- 完了時に30秒後の自動再起動をスケジュール（新機能を反映）
+
+## 🔧 設定
+
+### システム設定 (`config/config.json`)
 ```json
 {
   "github": {
-    "owner": "GitHub username",
-    "repo": "Repository name",
+    "owner": "GitHubユーザー名",
+    "repo": "リポジトリ名",
     "checkInterval": 30000
   },
   "claude": {
     "command": "claude",
-    "timeout": 86400000
+    "timeout": 86400000  // 24時間
   },
   "commentHandling": {
     "enabled": true,
-    "completionKeywords": ["thank you", "completed", "thanks", "done"]
+    "completionKeywords": ["ありがとう", "完了", "thanks", "done"]
   }
 }
 ```
 
-### Language Configuration (`.poppo/config.json`)
+### 言語設定 (`.poppo/config.json`)
 ```json
 {
-  "language": "en"
+  "language": "ja"  // "ja" または "en"
 }
 ```
 
-## 🌐 Internationalization Features
-
-PoppoBuilder Suite includes comprehensive internationalization support:
-
-### Supported Languages
-- **English (en)**: Complete interface localization
-- **Japanese (ja)**: Native Japanese support with technical terminology
-- **Extensible**: Easy addition of new languages
-
-### I18n Features
-- **Automatic Language Detection**: Based on system locale or configuration
-- **Dynamic Message Translation**: Real-time translation of all system messages
-- **Error Message Localization**: Comprehensive error messages in both languages
-- **Log Message Translation**: Multilingual logging with structured error codes
-- **CLI Internationalization**: Command-line interface in multiple languages
-
-### Configuration
-```json
-{
-  "language": "en",           // Primary language (en/ja)
-  "fallbackLanguage": "en",   // Fallback when translation missing
-  "autoDetect": false         // Auto-detect from system locale
-}
-```
-
-## 📈 Roadmap
-
-### ✅ Phase 1: Basic Features (Complete)
-- ✅ Automated issue processing
-- ✅ Claude CLI integration
-- ✅ GitHub comment posting
-- ✅ Detailed logging
-
-### ✅ Phase 2: Extended Features (Complete)
-- ✅ Comment thread support
-- ✅ Dogfooding functionality
-- ✅ Automatic restart
-- ✅ Multilingual support
-
-### ✅ Phase 3: Advanced Features (Complete)
-- ✅ Internationalization (i18n) system
-- ✅ Error code and message catalog
-- ✅ Enhanced logging with i18n support
-- ✅ Comprehensive error handling
-
-### 🚧 Phase 4: Enterprise Features (Planned)
-- [ ] Multi-project support
-- [ ] Process management dashboard
-- [ ] Traceability features
-- [ ] Agent separation (CCPM, CCAG, etc.)
-
-## 📚 Documentation
-
-- [Installation Guide](docs/INSTALL_en.md) ([Japanese](docs/INSTALL.md))
-- [Quick Start Guide](docs/guides/quick-start_en.md)
-- [Setup Guide](docs/setup-guide_en.md)
-- [Minimal Implementation Guide](docs/minimal-implementation-guide_en.md)
-- [Internationalization Guide](docs/features/i18n-system.md)
-- [Error Handling Guide](docs/features/error-system.md)
-- [Requirements](docs/requirements/)
-- [Design Documents](docs/design/)
-- [Architecture](docs/architecture/)
-
-## 🔍 Troubleshooting
-
-### Common Issues and Solutions
-
-#### Claude CLI Hangup
-- **Issue**: Claude CLI hangs waiting for prompt
-- **Solution**: Send prompts via stdin method (implemented)
-
-#### Special Character Errors
-- **Issue**: Special character errors when posting GitHub comments
-- **Solution**: Post via file using `--body-file` option (implemented)
-
-#### Unexpected Language
-- **Issue**: Responses in English when expecting Japanese
-- **Solution**: Check `language` setting in `.poppo/config.json`
-
-#### restart-flag.json Error
-- **Issue**: `restart-flag.json` not found during restart
-- **Solution**: Use one-shot restart method (implemented)
-
-#### awaiting-response Label Not Applied
-- **Issue**: Cannot handle comments after issue processing
-- **Solution**: Labels must be created in GitHub beforehand (run `scripts/setup-labels.js`)
-
-See the [Installation Guide](docs/INSTALL_en.md#troubleshooting) for details.
-
-## 🧪 Testing
-
-PoppoBuilder Suite includes comprehensive testing:
-
-```bash
-# Run all tests
-npm test
-
-# Specific test suites
-npm run test:i18n          # Internationalization tests
-npm run test:errors        # Error system tests
-npm run test:integration   # Integration tests
-
-# Dependency check
-npm run deps:check
-```
-
-## 🤝 Contributing
-
-This project is self-improving! Create feature enhancement issues and let PoppoBuilder implement them.
-
-```bash
-# Example dogfooding task creation
+## 📈 ロードマップ
+
+### ✅ Phase 1: 基本機能（完了）
+- ✅ Issue自動処理機能
+- ✅ Claude CLI統合
+- ✅ GitHubコメント投稿
+- ✅ 詳細ログ機能
+
+### ✅ Phase 2: 拡張機能（完了）
+- ✅ コメント追記対応
+- ✅ Dogfooding機能
+- ✅ 自動再起動機能
+- ✅ 多言語対応
+
+### 🚧 Phase 3: 高度な機能（計画中）
+- [ ] マルチプロジェクト対応
+- [ ] プロセス管理ダッシュボード
+- [ ] トレーサビリティ機能
+- [ ] エージェント分離（CCPM, CCAG等）
+
+## 📚 ドキュメント
+
+- [インストールガイド](docs/INSTALL.md) ([English](docs/INSTALL_en.md))
+- [クイックスタートガイド](docs/guides/quick-start.md)
+- [セットアップガイド](docs/setup-guide.md)
+- [最小実装ガイド](docs/minimal-implementation-guide.md)
+- [要求定義](docs/requirements/)
+- [設計書](docs/design/)
+- [アーキテクチャ](docs/architecture/)
+
+## 🔍 トラブルシューティング
+
+### よくある問題と解決方法
+
+#### Claude CLIハングアップ
+- **問題**: Claude CLIがプロンプト待ちでハングアップ
+- **解決**: stdin方式でプロンプトを送信（実装済み）
+
+#### 特殊文字エラー
+- **問題**: GitHubコメント投稿時の特殊文字エラー
+- **解決**: `--body-file`オプションでファイル経由投稿（実装済み）
+
+#### 言語が期待と異なる
+- **問題**: 英語で回答される
+- **解決**: `.poppo/config.json`の`language`設定を確認
+
+#### restart-flag.jsonエラー
+- **問題**: 再起動時に`restart-flag.json`が見つからない
+- **解決**: ワンショット再起動方式を使用（実装済み）
+
+#### awaiting-responseラベルが付かない
+- **問題**: Issue処理後にコメント対応できない
+- **解決**: GitHubでラベルを事前に作成する必要あり（`scripts/setup-labels.js`を実行）
+
+詳細は[インストールガイド](docs/INSTALL.md#トラブルシューティング)を参照してください。
+
+## 🤝 コントリビューション
+
+このプロジェクトは自己改善型です！機能拡張のIssueを作成して、PoppoBuilderに実装させましょう。
+
+```bash
+# Dogfoodingタスクの作成例
 gh issue create \
-  --title "New Feature: Add XXX functionality" \
-  --body "Detailed feature description..." \
+  --title "新機能: XXX機能の追加" \
+  --body "機能の詳細説明..." \
   --label "task:dogfooding" \
   --repo medamap/PoppoBuilderSuite
 ```
 
-### Development Guidelines
-- Use the internationalization system for all user-facing messages
-- Follow the error code standards for consistent error handling
-- Include comprehensive tests for new features
-- Update documentation for any API changes
-
-## 📊 Features Overview
-
-| Feature | Status | Description |
-|---------|--------|-------------|
-| Issue Processing | ✅ Complete | Automated GitHub issue processing |
-| Claude Integration | ✅ Complete | Direct integration with Claude CLI |
-| Multilingual Support | ✅ Complete | English/Japanese interface |
-| Error Handling | ✅ Complete | Comprehensive error management |
-| Logging System | ✅ Complete | Structured multilingual logging |
-| Comment Threading | ✅ Complete | Continuous dialogue support |
-| Dogfooding | ✅ Complete | Self-improvement capabilities |
-| CLI Interface | ✅ Complete | Rich command-line tools |
-| Setup Wizard | ✅ Complete | Interactive environment setup |
-| Dashboard | 🚧 In Progress | Web-based management interface |
-
-## 🌍 Language Support
-
-- **[English Documentation](docs/README_en.md)** - Complete English documentation
-- **[日本語ドキュメント](README.ja.md)** - 完全な日本語ドキュメント
-
-## 📄 License
-
-MIT License - See LICENSE file for details
-
----
-
-**Made with ❤️ by the PoppoBuilder community**
-
-For support, please create an issue or check our [documentation](docs/README_en.md).+## 📄 ライセンス
+
+MIT License - 詳細はLICENSEファイルを参照