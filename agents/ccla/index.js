const AgentBase = require('../shared/agent-base');
const fs = require('fs').promises;
const path = require('path');
const crypto = require('crypto');
const AutoRepairEngine = require('./repairer');
const AdvancedAnalyzer = require('./advanced-analyzer');
const ErrorGrouper = require('./error-grouper');
const ErrorStatistics = require('./statistics');
<<<<<<< HEAD
const ErrorPatternLearner = require('./learner');
const RepairHistoryManager = require('./repair-history');
const AdvancedRepairPatterns = require('./patterns-advanced');
=======
const LogArchiver = require('./log-archiver');
>>>>>>> f8839a74

/**
 * CCLA (Code Change Log Analyzer) Agent
 * Collects and analyzes error logs, registers them as GitHub Issues
 */
class CCLAAgent extends AgentBase {
  constructor(config = {}) {
    super('CCLA', config);
    
    // Error log collection configuration
    this.errorLogConfig = {
      pollingInterval: config.errorLogCollection?.pollingInterval || 300000, // 5 minutes
      logSources: config.errorLogCollection?.logSources || ['poppo-*.log'],
      errorLevels: config.errorLogCollection?.errorLevels || ['ERROR', 'FATAL'],
      labels: config.errorLogCollection?.labels || {
        bug: 'task:bug',
        defect: 'task:defect',
        specIssue: 'task:spec-issue'
      }
    };
    
    // ログディレクトリ
    this.logsDir = path.join(__dirname, '../../logs');
    this.processedDir = path.join(this.logsDir, 'processed');
    
    // 処理済みエラー記録ファイル
    this.processedErrorsFile = path.join(__dirname, '../../.poppo/processed-errors.json');
    this.processedErrors = new Map();
    
    // エラーパターン定義（設計書に基づく詳細版）
    this.errorPatterns = [
      {
        id: 'EP001',
        name: 'Type Error - Property Access',
        pattern: /TypeError.*cannot read property/i,
        type: 'bug',
        severity: 'high',
        category: 'Type Error',
        suggestedAction: 'プロパティアクセス前のnullチェックを追加'
      },
      {
        id: 'EP002',
        name: 'Reference Error - Undefined Variable',
        pattern: /ReferenceError.*is not defined/i,
        type: 'bug',
        severity: 'high',
        category: 'Reference Error',
        suggestedAction: '変数の定義を確認、またはimport文の追加'
      },
      {
        id: 'EP003',
        name: 'Syntax Error',
        pattern: /SyntaxError/i,
        type: 'bug',
        severity: 'critical',
        category: 'Syntax Error',
        suggestedAction: '構文エラーの修正が必要'
      },
      {
        id: 'EP004',
        name: 'File Not Found',
        pattern: /ENOENT.*no such file or directory/i,
        type: 'defect',
        severity: 'medium',
        category: 'File Not Found',
        suggestedAction: 'ファイルパスの確認、またはファイルの作成'
      },
      {
        id: 'EP005',
        name: 'API Rate Limit',
        pattern: /GitHub API.*rate limit|API rate limit exceeded/i,
        type: 'defect',
        severity: 'low',
        category: 'Rate Limit',
        suggestedAction: 'レート制限の待機、またはAPI呼び出しの最適化'
      },
      {
        id: 'EP006',
        name: 'Timeout Error',
        pattern: /timeout|ETIMEDOUT|ESOCKETTIMEDOUT/i,
        type: 'defect',
        severity: 'medium',
        category: 'Timeout',
        suggestedAction: 'タイムアウト値の増加、またはネットワーク状態の確認'
      },
      {
        id: 'EP007',
        name: 'Specification Conflict',
        pattern: /spec.*conflict|specification.*mismatch|requirement.*conflict/i,
        type: 'specIssue',
        severity: 'medium',
        category: 'Specification Issue',
        suggestedAction: '仕様の確認と修正が必要'
      },
      {
        id: 'EP008',
        name: 'Memory Error',
        pattern: /ENOMEM|out of memory|JavaScript heap out of memory/i,
        type: 'defect',
        severity: 'critical',
        category: 'Memory Error',
        suggestedAction: 'メモリリークの調査、またはメモリ制限の増加'
      },
      {
        id: 'EP009',
        name: 'Permission Denied',
        pattern: /EACCES|Permission denied|access denied/i,
        type: 'defect',
        severity: 'high',
        category: 'Permission Error',
        suggestedAction: 'ファイル/ディレクトリの権限設定を確認'
      },
      {
        id: 'EP010',
        name: 'JSON Parse Error',
        pattern: /JSON.*parse.*error|Unexpected.*JSON|Invalid JSON/i,
        type: 'bug',
        severity: 'medium',
        category: 'Parse Error',
        suggestedAction: 'JSONフォーマットの検証とエラーハンドリングの追加'
      }
    ];
    
    // ログ監視タイマー
    this.logMonitorTimer = null;
    
    // 自動修復エンジン（Phase 3）
    this.autoRepairEngine = null;
    if (config.errorLogCollection?.autoRepair?.enabled) {
      this.autoRepairEngine = new AutoRepairEngine(this.logger, config.errorLogCollection.autoRepair);
    }
    
    // Phase 2: 高度な分析機能
    this.advancedAnalyzer = null;
    this.errorGrouper = null;
    this.errorStatistics = null;
    
    if (config.errorLogCollection?.advanced?.claudeAnalysis) {
      this.advancedAnalyzer = new AdvancedAnalyzer(this.logger);
    }
    
    if (config.errorLogCollection?.advanced?.groupSimilarErrors) {
      this.errorGrouper = new ErrorGrouper(this.logger);
    }
    
    if (config.errorLogCollection?.advanced?.statisticsEnabled) {
      this.errorStatistics = new ErrorStatistics(this.logger);
    }
    
<<<<<<< HEAD
    // Phase 3拡張: 学習機能と履歴管理
    this.errorPatternLearner = null;
    this.repairHistoryManager = null;
    this.advancedRepairPatterns = null;
    
    if (config.errorLogCollection?.autoRepair?.learningEnabled) {
      this.errorPatternLearner = new ErrorPatternLearner({
        minSampleSize: config.errorLogCollection.thresholds?.minOccurrencesForLearning || 3,
        successRateThreshold: config.errorLogCollection.thresholds?.autoRepairConfidence || 0.9
      });
      this.repairHistoryManager = new RepairHistoryManager();
      this.advancedRepairPatterns = new AdvancedRepairPatterns();
=======
    // ログアーカイバーの初期化
    if (config.errorLogCollection?.archiving?.enabled !== false) {
      this.logArchiver = new LogArchiver(config, this.logger);
      this.archiveRotationInterval = config.errorLogCollection?.archiving?.rotationInterval || 86400000; // 24時間
>>>>>>> f8839a74
    }
  }
  
  /**
   * エージェントの初期化処理
   */
  async onInitialize() {
    // 処理済みディレクトリの作成
    await fs.mkdir(this.processedDir, { recursive: true });
    
    // 処理済みエラーの読み込み
    await this.loadProcessedErrors();
    
    // 自動修復エンジンの初期化
    if (this.autoRepairEngine) {
      // ロールバックマネージャーの初期化
      await this.autoRepairEngine.rollbackManager.initialize();
      this.logger.info('自動修復エンジンを有効化しました');
    }
    
    // Phase 3拡張の初期化
    if (this.errorPatternLearner) {
      await this.errorPatternLearner.initialize();
      this.logger.info('エラーパターン学習機能を有効化しました');
    }
    
    if (this.repairHistoryManager) {
      await this.repairHistoryManager.initialize();
      this.logger.info('修復履歴管理機能を有効化しました');
    }
    
    // Phase 2: 高度な分析機能の初期化
    if (this.advancedAnalyzer) {
      await this.advancedAnalyzer.initialize();
      this.logger.info('高度な分析機能を有効化しました');
    }
    
    if (this.errorGrouper) {
      await this.errorGrouper.initialize();
      this.logger.info('エラーグループ化機能を有効化しました');
    }
    
    if (this.errorStatistics) {
      await this.errorStatistics.initialize();
      this.logger.info('統計分析機能を有効化しました');
    }
    
    // ログアーカイバーの初期化
    if (this.logArchiver) {
      await this.logArchiver.initialize();
      this.logger.info('ログアーカイブ機能を有効化しました');
      
      // アーカイブローテーションの開始
      this.startArchiveRotation();
    }
    
    // ログ監視の開始
    this.startLogMonitoring();
    
    this.logger.info('CCLAエージェントの初期化完了');
  }
  
  /**
   * 処理済みエラー記録の読み込み
   */
  async loadProcessedErrors() {
    try {
      const data = await fs.readFile(this.processedErrorsFile, 'utf8');
      const processed = JSON.parse(data);
      this.processedErrors = new Map(Object.entries(processed));
      this.logger.info(`${this.processedErrors.size}件の処理済みエラーを読み込みました`);
    } catch (error) {
      if (error.code !== 'ENOENT') {
        this.logger.error(`処理済みエラーの読み込みエラー: ${error.message}`);
      }
    }
  }
  
  /**
   * 処理済みエラー記録の保存
   */
  async saveProcessedErrors() {
    try {
      const data = Object.fromEntries(this.processedErrors);
      await fs.writeFile(this.processedErrorsFile, JSON.stringify(data, null, 2));
    } catch (error) {
      this.logger.error(`処理済みエラーの保存エラー: ${error.message}`);
    }
  }
  
  /**
   * ログ監視の開始
   */
  startLogMonitoring() {
    // 即座に最初のチェック
    this.checkLogs();
    
    // 定期的なチェック
    this.logMonitorTimer = setInterval(() => {
      this.checkLogs();
    }, this.errorLogConfig.pollingInterval);
  }
  
  /**
   * アーカイブローテーションの開始
   */
  startArchiveRotation() {
    // 即座に最初のローテーション
    this.rotateProcessedLogs();
    
    // 定期的なローテーション
    this.archiveRotationTimer = setInterval(() => {
      this.rotateProcessedLogs();
    }, this.archiveRotationInterval);
  }
  
  /**
   * ログファイルのチェック
   */
  async checkLogs() {
    try {
      this.logger.info('エラーログの監視を開始...');
      
      // ログソースごとに処理
      for (const pattern of this.errorLogConfig.logSources) {
        await this.processLogPattern(pattern);
      }
      
    } catch (error) {
      this.logger.error(`ログチェックエラー: ${error.message}`);
    }
  }
  
  /**
   * ログパターンの処理
   */
  async processLogPattern(pattern) {
    try {
      const files = await fs.readdir(this.logsDir);
      const regex = new RegExp(pattern.replace('*', '.*'));
      const logFiles = files.filter(f => regex.test(f));
      
      for (const file of logFiles) {
        const filePath = path.join(this.logsDir, file);
        await this.processLogFile(filePath);
      }
    } catch (error) {
      this.logger.error(`ログパターン処理エラー: ${error.message}`);
    }
  }
  
  /**
   * ログファイルの処理
   */
  async processLogFile(filePath) {
    try {
      const content = await fs.readFile(filePath, 'utf8');
      const lines = content.split('\n');
      
      const errors = [];
      let currentError = null;
      
      for (const line of lines) {
        // エラーレベルのログをチェック
        const isError = this.errorLogConfig.errorLevels.some(level => 
          line.includes(`[${level}]`)
        );
        
        if (isError) {
          // 新しいエラーの開始
          if (currentError) {
            errors.push(currentError);
          }
          
          currentError = {
            timestamp: this.extractTimestamp(line),
            level: this.extractLevel(line),
            message: line,
            stackTrace: []
          };
        } else if (currentError && line.trim() && line.startsWith('    ')) {
          // スタックトレースの一部
          currentError.stackTrace.push(line);
        }
      }
      
      // 最後のエラーを追加
      if (currentError) {
        errors.push(currentError);
      }
      
      // エラーの分析と処理
      for (const error of errors) {
        await this.analyzeAndProcessError(error);
      }
      
    } catch (error) {
      this.logger.error(`ログファイル処理エラー: ${error.message}`);
    }
  }
  
  /**
   * タイムスタンプの抽出
   */
  extractTimestamp(line) {
    const match = line.match(/\[(\d{4}-\d{2}-\d{2} \d{2}:\d{2}:\d{2})\]/);
    return match ? match[1] : new Date().toISOString();
  }
  
  /**
   * ログレベルの抽出
   */
  extractLevel(line) {
    const match = line.match(/\[(ERROR|FATAL|WARN)\]/);
    return match ? match[1] : 'ERROR';
  }
  
  /**
   * エラーの分析と処理
   */
  async analyzeAndProcessError(error) {
    try {
      // エラーのハッシュを生成
      const errorHash = this.generateErrorHash(error);
      
      // 既に処理済みかチェック
      if (this.processedErrors.has(errorHash)) {
        return;
      }
      
      // エラーパターンの分析
      const analysis = this.analyzeErrorPattern(error);
      
      // エラー情報の拡張
      const errorInfo = {
        ...error,
        hash: errorHash,
        category: analysis.category,
        severity: analysis.severity,
        type: analysis.type,
        file: this.extractFileFromError(error),
        line: this.extractLineFromError(error)
      };
      
      // Phase 2: エラーグループ化
      let groupInfo = null;
      if (this.errorGrouper) {
        groupInfo = await this.errorGrouper.groupError(errorInfo);
        this.logger.info(`エラーグループ: ${groupInfo.groupId} (新規: ${groupInfo.isNew})`);
        
        // 既存グループの場合は、Issue作成をスキップ
        if (!groupInfo.isNew && groupInfo.group.issueUrl) {
          this.logger.info(`既存Issue ${groupInfo.group.issueUrl} に関連付け`);
          
          // 統計のみ更新
          if (this.errorStatistics) {
            await this.errorStatistics.addError(errorInfo, groupInfo);
          }
          
          return;
        }
      }
      
      // Phase 2: 高度な分析
      let advancedAnalysis = null;
      if (this.advancedAnalyzer && (!groupInfo || groupInfo.isNew)) {
        const context = {
          projectName: 'PoppoBuilderSuite',
          recentChanges: await this.getRecentChanges(),
          relatedIssues: groupInfo ? [groupInfo.groupId] : []
        };
        
        advancedAnalysis = await this.advancedAnalyzer.analyzeWithClaude(errorInfo, context);
        this.logger.info(`Claude分析完了 (信頼度: ${(advancedAnalysis.confidence * 100).toFixed(0)}%)`);
      }
      
      // Phase 2: 統計更新
      if (this.errorStatistics) {
        await this.errorStatistics.addError(errorInfo, groupInfo);
      }
      
      // Phase 3: 自動修復を試みる
      if (this.autoRepairEngine && analysis.matched) {
        this.logger.info(`自動修復を試みます: ${analysis.category} (${errorHash})`);
        
        const repairContext = {
          ...error,
          hash: errorHash,
          analysis,
          file: errorInfo.file,
          line: errorInfo.line,
          stackTrace: error.stackTrace
        };
        
        // 高度なパターンも確認
        let repairResult;
        if (this.advancedRepairPatterns && this.advancedRepairPatterns.patterns.has(analysis.pattern)) {
          // 高度な修復パターンを使用
          const advancedPattern = this.advancedRepairPatterns.patterns.get(analysis.pattern);
          repairResult = await advancedPattern.repair(repairContext);
        } else {
          // 通常の修復パターンを使用
          repairResult = await this.autoRepairEngine.attemptAutoRepair(repairContext, {
            skipTest: false,
            enableRollback: true
          });
        }
        
        // 修復履歴の記録
        if (this.repairHistoryManager) {
          const repairId = await this.repairHistoryManager.recordRepair({
            pattern: repairResult.pattern || analysis.pattern,
            errorHash,
            file: errorInfo.file,
            success: repairResult.success,
            repairTime: repairResult.duration,
            changes: repairResult.changes,
            testResults: repairResult.testResults,
            rollbackInfo: repairResult.rollbackInfo,
            errorMessage: error.message,
            errorStack: error.stackTrace,
            errorCategory: analysis.category,
            repairMethod: repairResult.method,
            confidence: repairResult.confidence,
            backupFile: repairResult.backupFile
          });
          
          this.logger.debug(`修復履歴を記録しました: ${repairId}`);
        }
        
        // 学習機能での結果記録
        if (this.errorPatternLearner) {
          await this.errorPatternLearner.recordRepairResult(
            repairResult.pattern || analysis.pattern,
            repairResult.success,
            {
              repairTime: repairResult.duration,
              errorHash,
              file: errorInfo.file
            }
          );
        }
        
        if (repairResult.success) {
          this.logger.info(`自動修復に成功しました: ${repairResult.pattern}`);
          
          // PR作成された場合の情報を含める
          const repairSummary = {
            pattern: repairResult.pattern,
            duration: repairResult.duration,
            successRate: repairResult.successRate,
            prUrl: repairResult.prUrl,
            prCreated: repairResult.prCreated
          };
          
          // 修復成功をIssueとして報告
          await this.sendMessage('core', {
            type: 'CREATE_ISSUE',
            errorInfo: {
              ...error,
              hash: errorHash,
              analysis,
              autoRepaired: true,
              repairDetails: repairResult.result,
              repairSummary,
              prUrl: repairResult.prUrl
            },
            priority: 'low',
            labels: ['task:auto-repaired', this.errorLogConfig.labels[analysis.type] || 'task:bug']
          });
          
          // 処理済みとして記録
          this.processedErrors.set(errorHash, {
            timestamp: new Date().toISOString(),
            issueUrl: null,
            errorInfo: {
              level: error.level,
              category: analysis.category,
              firstOccurrence: error.timestamp,
              occurrenceCount: 1,
              autoRepaired: true,
              prUrl: repairResult.prUrl
            }
          });
          
          await this.saveProcessedErrors();
          return;
        } else {
          this.logger.warn(`自動修復に失敗しました: ${repairResult.reason}`);
        }
      }
      
      // 自動修復できなかった場合は通常のIssue作成
      const issueBody = this.buildIssueBody(errorInfo, analysis, advancedAnalysis, groupInfo);
      
      await this.sendMessage('core', {
        type: 'CREATE_ISSUE',
        errorInfo: {
          ...errorInfo,
          analysis,
          advancedAnalysis,
          groupInfo,
          body: issueBody
        },
        priority: this.getPriorityFromSeverity(analysis.severity),
        labels: [this.errorLogConfig.labels[analysis.type] || 'task:bug']
      });
      
      // 処理済みとして記録（設計書に基づくフォーマット）
      this.processedErrors.set(errorHash, {
        timestamp: new Date().toISOString(),
        issueUrl: null, // 後でコーディネーターから更新される
        errorInfo: {
          level: error.level,
          category: analysis.category,
          firstOccurrence: error.timestamp,
          occurrenceCount: 1
        }
      });
      
      await this.saveProcessedErrors();
      
      this.logger.info(`新しいエラーを検出: ${analysis.category} (${errorHash})`);
      
    } catch (error) {
      this.logger.error(`エラー分析処理エラー: ${error.message}`);
    }
  }
  
  /**
   * エラーハッシュの生成
   */
  generateErrorHash(error) {
    const key = `${error.level}:${error.message}:${error.stackTrace.slice(0, 3).join(':')}`;
    return crypto.createHash('md5').update(key).digest('hex').substring(0, 8);
  }
  
  /**
   * エラーパターンの分析
   */
  analyzeErrorPattern(error) {
    const fullText = error.message + '\n' + error.stackTrace.join('\n');
    
    // パターンマッチング
    for (const pattern of this.errorPatterns) {
      if (pattern.pattern.test(fullText)) {
        return {
          patternId: pattern.id,
          name: pattern.name,
          type: pattern.type,
          severity: pattern.severity,
          category: pattern.category,
          suggestedAction: pattern.suggestedAction,
          matched: true
        };
      }
    }
    
    // マッチしない場合のデフォルト
    return {
      patternId: 'EP000',
      name: 'Unknown Error',
      type: 'bug',
      severity: 'medium',
      category: 'Unknown Error',
      suggestedAction: 'エラーの詳細を調査してください',
      matched: false
    };
  }
  
  /**
   * 重要度から優先度への変換
   */
  getPriorityFromSeverity(severity) {
    const mapping = {
      critical: 'high',
      high: 'high',
      medium: 'medium',
      low: 'low'
    };
    return mapping[severity] || 'medium';
  }
  
  /**
   * タスク処理（エラーログ分析リクエスト）
   */
  async processTask(message) {
    const { taskType, data } = message;
    
    switch (taskType) {
      case 'analyze-error-logs':
        // 即座にログをチェック
        await this.checkLogs();
        return {
          success: true,
          message: 'エラーログの分析を完了しました'
        };
        
      case 'update-issue-reference':
        // 処理済みエラーにIssue番号を記録
        const { errorHash, issueUrl } = data;
        if (this.processedErrors.has(errorHash)) {
          const entry = this.processedErrors.get(errorHash);
          entry.issueUrl = issueUrl;
          await this.saveProcessedErrors();
        }
        return {
          success: true,
          message: `エラー ${errorHash} のIssue参照を更新しました`
        };
        
      case 'get-repair-statistics':
        // 修復統計を取得
        if (this.autoRepairEngine) {
          const stats = this.autoRepairEngine.getStatistics();
          return {
            success: true,
            statistics: stats
          };
        } else {
          return {
            success: false,
            message: '自動修復エンジンが無効です'
          };
        }
        
      case 'export-learning-data':
        // 学習データのエクスポート
        if (this.autoRepairEngine && data.filePath) {
          const exportData = await this.autoRepairEngine.exportLearningData(data.filePath);
          
          // 学習エンジンのデータも含める
          if (this.autoRepairEngine.learningRecognizer) {
            const learningData = await this.autoRepairEngine.learningRecognizer.exportLearningData();
            exportData.learningPatterns = learningData;
          }
          
          return {
            success: true,
            message: `学習データをエクスポートしました: ${data.filePath}`,
            data: exportData
          };
        } else {
          return {
            success: false,
            message: '自動修復エンジンが無効またはファイルパスが指定されていません'
          };
        }
        
      // Phase 2: 新しいAPIエンドポイント
      case 'get-statistics':
        // 統計情報の取得
        if (this.errorStatistics) {
          return {
            success: true,
            statistics: this.errorStatistics.getStatistics()
          };
        } else {
          return {
            success: false,
            message: '統計機能が無効です'
          };
        }
        
      case 'get-analysis':
        // 特定エラーの分析結果取得
        if (this.advancedAnalyzer && data.errorHash) {
          const analysis = await this.advancedAnalyzer.analysisCache.get(data.errorHash);
          return {
            success: true,
            analysis: analysis || null
          };
        } else {
          return {
            success: false,
            message: '高度な分析機能が無効またはエラーハッシュが指定されていません'
          };
        }
        
      // Phase 3拡張: 学習機能と修復履歴のAPI
      case 'get-learning-statistics':
        // 学習統計の取得
        if (this.errorPatternLearner) {
          return {
            success: true,
            statistics: this.errorPatternLearner.getStatistics()
          };
        } else {
          return {
            success: false,
            message: '学習機能が無効です'
          };
        }
        
      case 'get-repair-history':
        // 修復履歴の検索
        if (this.repairHistoryManager) {
          const history = await this.repairHistoryManager.searchHistory(data.criteria || {});
          return {
            success: true,
            history
          };
        } else {
          return {
            success: false,
            message: '修復履歴管理が無効です'
          };
        }
        
      case 'get-pattern-statistics':
        // パターン別統計の取得
        if (this.repairHistoryManager) {
          const stats = await this.repairHistoryManager.getPatternStatistics();
          return {
            success: true,
            statistics: stats
          };
        } else {
          return {
            success: false,
            message: '修復履歴管理が無効です'
          };
        }
        
      case 'suggest-new-patterns':
        // 新しいパターンの提案
        if (this.errorPatternLearner) {
          const suggestions = await this.errorPatternLearner.suggestNewPatterns();
          return {
            success: true,
            suggestions
          };
        } else {
          return {
            success: false,
            message: '学習機能が無効です'
          };
        }
        
      case 'export-learning-data':
        // 学習データのエクスポート
        if (this.errorPatternLearner) {
          const exportData = await this.errorPatternLearner.exportLearningData(data.format || 'json');
          return {
            success: true,
            data: exportData
          };
        } else {
          return {
            success: false,
            message: '学習機能が無効です'
          };
        }
        
      case 'analyze-error':
        // エラーを分析（手動トリガー）
        if (this.advancedAnalyzer && data.errorInfo) {
          const analysis = await this.advancedAnalyzer.analyzeWithClaude(data.errorInfo, data.context);
          return {
            success: true,
            analysis
          };
        } else {
          return {
            success: false,
            message: '高度な分析機能が無効またはエラー情報が指定されていません'
          };
        }
        
      default:
        throw new Error(`未対応のタスクタイプ: ${taskType}`);
    }
  }
  
  /**
   * エラーからファイル情報を抽出
   */
  extractFileFromError(error) {
    if (!error.stackTrace || error.stackTrace.length === 0) return null;
    
    const filePattern = /at\s+.*?\s+\(([^:)]+):\d+:\d+\)/;
    for (const line of error.stackTrace) {
      const match = line.match(filePattern);
      if (match && !match[1].includes('node_modules')) {
        return match[1];
      }
    }
    
    return null;
  }
  
  /**
   * エラーから行番号を抽出
   */
  extractLineFromError(error) {
    if (!error.stackTrace || error.stackTrace.length === 0) return null;
    
    const linePattern = /at\s+.*?\s+\([^:)]+:(\d+):\d+\)/;
    for (const line of error.stackTrace) {
      const match = line.match(linePattern);
      if (match) {
        return parseInt(match[1], 10);
      }
    }
    
    return null;
  }
  
  /**
   * 最近の変更を取得（簡易版）
   */
  async getRecentChanges() {
    // TODO: gitログから最近の変更を取得
    return '最近24時間以内の変更情報は現在利用できません';
  }
  
  /**
   * Issue本文の構築（Phase 2対応）
   */
  buildIssueBody(errorInfo, analysis, advancedAnalysis, groupInfo) {
    let body = `## エラー概要
- **カテゴリ**: ${errorInfo.category}
- **タイプ**: ${errorInfo.type}
- **重要度**: ${errorInfo.severity}
- **エラーハッシュ**: ${errorInfo.hash.substring(0, 8)}
- **発生日時**: ${errorInfo.timestamp}
- **ログレベル**: ${errorInfo.level}`;

    if (groupInfo) {
      body += `
- **エラーグループ**: ${groupInfo.groupId}
- **グループ内発生回数**: ${groupInfo.group.occurrenceCount}
- **初回発生**: ${groupInfo.group.createdAt}`;
    }

    body += `

## エラーメッセージ
\`\`\`
${errorInfo.message}
\`\`\`

## スタックトレース
\`\`\`
${errorInfo.stackTrace.join('\n')}
\`\`\``;

    if (advancedAnalysis) {
      body += `

${this.advancedAnalyzer.generateAnalysisSummary(advancedAnalysis)}`;
    } else {
      body += `

## 自動分析結果
このエラーは自動的に検出・分類されました。
- パターンマッチング: ${analysis.matched ? '成功' : '失敗'}
- 推奨アクション: ${analysis.suggestedAction || 'エラーの調査と修正が必要です'}`;
    }

    body += `

## 対処方法
このエラーの調査と修正が必要です。`;

    if (this.errorStatistics) {
      const stats = this.errorStatistics.getStatistics();
      if (stats.currentTrends && stats.currentTrends.length > 0) {
        body += `

## トレンド情報`;
        for (const trend of stats.currentTrends.slice(0, 3)) {
          body += `
- ${trend.message}`;
        }
      }
    }

    body += `

---
*このIssueはCCLAエージェント${advancedAnalysis ? '（高度な分析機能付き）' : ''}によって自動的に作成されました*`;

    return body;
  }
  
  /**
   * ログローテーション
   */
  async rotateProcessedLogs() {
    if (!this.logArchiver) {
      this.logger.debug('ログアーカイブ機能が無効です');
      return;
    }
    
    try {
      this.logger.info('処理済みログのアーカイブを開始します...');
      
      // 処理済みエラー記録ファイルを処理済みディレクトリに移動
      const processedErrors = await this.getProcessedErrorFiles();
      for (const file of processedErrors) {
        const sourcePath = path.join(this.logsDir, file);
        const destPath = path.join(this.logArchiver.processedPath, file);
        
        try {
          await fs.rename(sourcePath, destPath);
          this.logger.debug(`処理済みファイルを移動: ${file}`);
        } catch (error) {
          if (error.code !== 'ENOENT') {
            this.logger.error(`ファイル移動エラー: ${file}`, error);
          }
        }
      }
      
      // アーカイブ処理を実行
      await this.logArchiver.archiveProcessedLogs();
      
      this.logger.info('処理済みログのアーカイブが完了しました');
    } catch (error) {
      this.logger.error('ログローテーションエラー:', error);
    }
  }
  
  /**
   * 処理済みエラーファイルの取得
   */
  async getProcessedErrorFiles() {
    try {
      const files = await fs.readdir(this.logsDir);
      return files.filter(file => 
        file.startsWith('processed-') && 
        (file.endsWith('.json') || file.endsWith('.log'))
      );
    } catch (error) {
      this.logger.error('処理済みファイル取得エラー:', error);
      return [];
    }
  }
  
  /**
   * シャットダウン処理
   */
  async onShutdown() {
    // ログ監視タイマーの停止
    if (this.logMonitorTimer) {
      clearInterval(this.logMonitorTimer);
    }
    
    // アーカイブローテーションタイマーの停止
    if (this.archiveRotationTimer) {
      clearInterval(this.archiveRotationTimer);
    }
    
    // 最後のアーカイブ処理を実行
    if (this.logArchiver) {
      try {
        await this.rotateProcessedLogs();
      } catch (error) {
        this.logger.error('最終アーカイブ処理エラー:', error);
      }
    }
    
    // 処理済みエラーの最終保存
    await this.saveProcessedErrors();
    
    // 自動修復エンジンの学習データを保存
    if (this.autoRepairEngine) {
      try {
        const learningDataPath = path.join(this.logsDir, 'repair-learning-data.json');
        const exportData = await this.autoRepairEngine.exportLearningData(learningDataPath);
        
        // 学習エンジンのデータも保存
        if (this.autoRepairEngine.learningRecognizer) {
          const learningPatternsPath = path.join(this.logsDir, 'learning-patterns.json');
          await this.autoRepairEngine.learningRecognizer.saveLearningData(learningPatternsPath);
          this.logger.info(`学習パターンを保存しました: ${learningPatternsPath}`);
        }
        
        this.logger.info(`学習データを保存しました: ${learningDataPath}`);
      } catch (error) {
        this.logger.error(`学習データの保存エラー: ${error.message}`);
      }
    }
    
    this.logger.info('CCLAエージェントのシャットダウン完了');
  }
}

// メイン実行（エージェントとして起動される場合）
if (require.main === module) {
  const config = require('../../config/config.json');
  const agent = new CCLAAgent(config);
  
  agent.initialize().catch(error => {
    console.error('CCLAエージェントの起動に失敗:', error);
    process.exit(1);
  });
  
  // シグナルハンドリング
  process.on('SIGINT', async () => {
    await agent.shutdown();
    process.exit(0);
  });
  
  process.on('SIGTERM', async () => {
    await agent.shutdown();
    process.exit(0);
  });
}

module.exports = CCLAAgent;<|MERGE_RESOLUTION|>--- conflicted
+++ resolved
@@ -6,25 +6,19 @@
 const AdvancedAnalyzer = require('./advanced-analyzer');
 const ErrorGrouper = require('./error-grouper');
 const ErrorStatistics = require('./statistics');
-<<<<<<< HEAD
-const ErrorPatternLearner = require('./learner');
-const RepairHistoryManager = require('./repair-history');
-const AdvancedRepairPatterns = require('./patterns-advanced');
-=======
 const LogArchiver = require('./log-archiver');
->>>>>>> f8839a74
 
 /**
- * CCLA (Code Change Log Analyzer) Agent
- * Collects and analyzes error logs, registers them as GitHub Issues
+ * CCLA (Code Change Log Analyzer) エージェント
+ * エラーログを収集・分析し、GitHub Issueとして登録する
  */
 class CCLAAgent extends AgentBase {
   constructor(config = {}) {
     super('CCLA', config);
     
-    // Error log collection configuration
+    // エラーログ収集の設定
     this.errorLogConfig = {
-      pollingInterval: config.errorLogCollection?.pollingInterval || 300000, // 5 minutes
+      pollingInterval: config.errorLogCollection?.pollingInterval || 300000, // 5分
       logSources: config.errorLogCollection?.logSources || ['poppo-*.log'],
       errorLevels: config.errorLogCollection?.errorLevels || ['ERROR', 'FATAL'],
       labels: config.errorLogCollection?.labels || {
@@ -162,25 +156,10 @@
       this.errorStatistics = new ErrorStatistics(this.logger);
     }
     
-<<<<<<< HEAD
-    // Phase 3拡張: 学習機能と履歴管理
-    this.errorPatternLearner = null;
-    this.repairHistoryManager = null;
-    this.advancedRepairPatterns = null;
-    
-    if (config.errorLogCollection?.autoRepair?.learningEnabled) {
-      this.errorPatternLearner = new ErrorPatternLearner({
-        minSampleSize: config.errorLogCollection.thresholds?.minOccurrencesForLearning || 3,
-        successRateThreshold: config.errorLogCollection.thresholds?.autoRepairConfidence || 0.9
-      });
-      this.repairHistoryManager = new RepairHistoryManager();
-      this.advancedRepairPatterns = new AdvancedRepairPatterns();
-=======
     // ログアーカイバーの初期化
     if (config.errorLogCollection?.archiving?.enabled !== false) {
       this.logArchiver = new LogArchiver(config, this.logger);
       this.archiveRotationInterval = config.errorLogCollection?.archiving?.rotationInterval || 86400000; // 24時間
->>>>>>> f8839a74
     }
   }
   
@@ -199,17 +178,6 @@
       // ロールバックマネージャーの初期化
       await this.autoRepairEngine.rollbackManager.initialize();
       this.logger.info('自動修復エンジンを有効化しました');
-    }
-    
-    // Phase 3拡張の初期化
-    if (this.errorPatternLearner) {
-      await this.errorPatternLearner.initialize();
-      this.logger.info('エラーパターン学習機能を有効化しました');
-    }
-    
-    if (this.repairHistoryManager) {
-      await this.repairHistoryManager.initialize();
-      this.logger.info('修復履歴管理機能を有効化しました');
     }
     
     // Phase 2: 高度な分析機能の初期化
@@ -475,54 +443,10 @@
           stackTrace: error.stackTrace
         };
         
-        // 高度なパターンも確認
-        let repairResult;
-        if (this.advancedRepairPatterns && this.advancedRepairPatterns.patterns.has(analysis.pattern)) {
-          // 高度な修復パターンを使用
-          const advancedPattern = this.advancedRepairPatterns.patterns.get(analysis.pattern);
-          repairResult = await advancedPattern.repair(repairContext);
-        } else {
-          // 通常の修復パターンを使用
-          repairResult = await this.autoRepairEngine.attemptAutoRepair(repairContext, {
-            skipTest: false,
-            enableRollback: true
-          });
-        }
-        
-        // 修復履歴の記録
-        if (this.repairHistoryManager) {
-          const repairId = await this.repairHistoryManager.recordRepair({
-            pattern: repairResult.pattern || analysis.pattern,
-            errorHash,
-            file: errorInfo.file,
-            success: repairResult.success,
-            repairTime: repairResult.duration,
-            changes: repairResult.changes,
-            testResults: repairResult.testResults,
-            rollbackInfo: repairResult.rollbackInfo,
-            errorMessage: error.message,
-            errorStack: error.stackTrace,
-            errorCategory: analysis.category,
-            repairMethod: repairResult.method,
-            confidence: repairResult.confidence,
-            backupFile: repairResult.backupFile
-          });
-          
-          this.logger.debug(`修復履歴を記録しました: ${repairId}`);
-        }
-        
-        // 学習機能での結果記録
-        if (this.errorPatternLearner) {
-          await this.errorPatternLearner.recordRepairResult(
-            repairResult.pattern || analysis.pattern,
-            repairResult.success,
-            {
-              repairTime: repairResult.duration,
-              errorHash,
-              file: errorInfo.file
-            }
-          );
-        }
+        const repairResult = await this.autoRepairEngine.attemptAutoRepair(repairContext, {
+          skipTest: false,
+          enableRollback: true
+        });
         
         if (repairResult.success) {
           this.logger.info(`自動修復に成功しました: ${repairResult.pattern}`);
@@ -760,81 +684,6 @@
           };
         }
         
-      // Phase 3拡張: 学習機能と修復履歴のAPI
-      case 'get-learning-statistics':
-        // 学習統計の取得
-        if (this.errorPatternLearner) {
-          return {
-            success: true,
-            statistics: this.errorPatternLearner.getStatistics()
-          };
-        } else {
-          return {
-            success: false,
-            message: '学習機能が無効です'
-          };
-        }
-        
-      case 'get-repair-history':
-        // 修復履歴の検索
-        if (this.repairHistoryManager) {
-          const history = await this.repairHistoryManager.searchHistory(data.criteria || {});
-          return {
-            success: true,
-            history
-          };
-        } else {
-          return {
-            success: false,
-            message: '修復履歴管理が無効です'
-          };
-        }
-        
-      case 'get-pattern-statistics':
-        // パターン別統計の取得
-        if (this.repairHistoryManager) {
-          const stats = await this.repairHistoryManager.getPatternStatistics();
-          return {
-            success: true,
-            statistics: stats
-          };
-        } else {
-          return {
-            success: false,
-            message: '修復履歴管理が無効です'
-          };
-        }
-        
-      case 'suggest-new-patterns':
-        // 新しいパターンの提案
-        if (this.errorPatternLearner) {
-          const suggestions = await this.errorPatternLearner.suggestNewPatterns();
-          return {
-            success: true,
-            suggestions
-          };
-        } else {
-          return {
-            success: false,
-            message: '学習機能が無効です'
-          };
-        }
-        
-      case 'export-learning-data':
-        // 学習データのエクスポート
-        if (this.errorPatternLearner) {
-          const exportData = await this.errorPatternLearner.exportLearningData(data.format || 'json');
-          return {
-            success: true,
-            data: exportData
-          };
-        } else {
-          return {
-            success: false,
-            message: '学習機能が無効です'
-          };
-        }
-        
       case 'analyze-error':
         // エラーを分析（手動トリガー）
         if (this.advancedAnalyzer && data.errorInfo) {
