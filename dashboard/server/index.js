--- conflicted
+++ resolved
@@ -5,14 +5,8 @@
 const fs = require('fs');
 const LogSearchAPI = require('./api/logs');
 const AnalyticsAPI = require('./api/analytics');
-<<<<<<< HEAD
-const i18n = require('../../lib/i18n');
-const { Server } = require('socket.io');
-const PrometheusExporter = require('../../src/prometheus-exporter');
-=======
 const HealthAPI = require('./api/health');
 const ProcessAPI = require('./api/process');
->>>>>>> f8839a74
 
 /**
  * PoppoBuilder Process Dashboard Server
@@ -31,21 +25,8 @@
     this.healthCheckManager = healthCheckManager;
     this.independentProcessManager = independentProcessManager;
     
-    // Initialize Prometheus exporter
-    this.prometheusExporter = new PrometheusExporter({
-      port: this.config.prometheusPort || 9090,
-      host: this.config.host || 'localhost'
-    }, logger);
-    
-    // Initialize i18n if not already done
-    if (!i18n.initialized) {
-      i18n.init({ language: i18n.getUserLanguage() }).catch(err => {
-        console.error('Failed to initialize i18n:', err);
-      });
-    }
-    
     if (!this.config.enabled) {
-      this.logger?.info(i18n.t('dashboard.disabled'));
+      this.logger?.info('ダッシュボードは無効化されています');
       return;
     }
     
@@ -53,14 +34,6 @@
     this.server = http.createServer(this.app);
     this.wss = new WebSocket.Server({ server: this.server });
     
-    // Socket.ioサーバーの初期化
-    this.io = new Server(this.server, {
-      cors: {
-        origin: '*',
-        methods: ['GET', 'POST']
-      }
-    });
-    
     // ログ検索APIの初期化
     this.logSearchAPI = new LogSearchAPI(this.logger);
     
@@ -73,7 +46,6 @@
     
     this.setupRoutes();
     this.setupWebSocket();
-    this.setupSocketIO();
   }
 
   /**
@@ -82,14 +54,6 @@
   setupRoutes() {
     // 静的ファイルの提供
     this.app.use(express.static(path.join(__dirname, '../client')));
-    
-    // CCSP dashboard route
-    this.app.get('/ccsp', (req, res) => {
-      res.sendFile(path.join(__dirname, '../ccsp/index.html'));
-    });
-    
-    // CCSP static files
-    this.app.use('/ccsp', express.static(path.join(__dirname, '../ccsp')));
     
     // CORS設定（開発用）
     this.app.use((req, res, next) => {
@@ -157,22 +121,8 @@
       }
     });
     
-<<<<<<< HEAD
-    // Prometheusメトリクスエンドポイント
-    this.app.get('/metrics', async (req, res) => {
-      try {
-        res.set('Content-Type', this.prometheusExporter.registry.contentType);
-        const metrics = await this.prometheusExporter.getMetrics();
-        res.end(metrics);
-      } catch (error) {
-        this.logger?.error('Error collecting metrics:', error);
-        res.status(500).end('Error collecting metrics');
-      }
-    });
-=======
     // JSONパーサーミドルウェア（すべてのAPIルートの前に設定）
     this.app.use(express.json());
->>>>>>> f8839a74
     
     // ログ検索APIのルートを設定
     this.logSearchAPI.setupRoutes(this.app);
@@ -180,10 +130,6 @@
     // アナリティクスAPIのルートを設定
     this.app.use('/api/analytics', AnalyticsAPI);
     
-<<<<<<< HEAD
-    // CCSP API endpoints (モック実装)
-    this.setupCCSPRoutes();
-=======
     // ヘルスチェックAPIのルートを設定
     if (this.healthAPI) {
       this.app.use('/api/health', this.healthAPI.getRouter());
@@ -193,91 +139,8 @@
     if (this.processAPI) {
       this.app.use('/api', this.processAPI.getRouter());
     }
->>>>>>> f8839a74
-  }
-
-  /**
-   * CCSP APIルートの設定（モック実装）
-   */
-  setupCCSPRoutes() {
-    // キューステータス
-    this.app.get('/api/ccsp/queue/status', (req, res) => {
-      res.json({
-        success: true,
-        data: {
-          totalQueueSize: 0,
-          isPaused: false,
-          queues: {
-            urgent: { size: 0, oldestTask: null },
-            high: { size: 0, oldestTask: null },
-            normal: { size: 0, oldestTask: null },
-            low: { size: 0, oldestTask: null },
-            scheduled: { size: 0, oldestTask: null }
-          }
-        }
-      });
-    });
-    
-    // 使用統計
-    this.app.get('/api/ccsp/stats/usage', (req, res) => {
-      res.json({
-        success: true,
-        data: {
-          currentWindow: {
-            requests: 0,
-            requestsPerMinute: 0,
-            successRate: 1.0,
-            averageResponseTime: 0,
-            errorRate: 0
-          },
-          rateLimitInfo: {
-            limit: 100,
-            remaining: 100,
-            resetTime: Date.now() + 3600000
-          },
-          prediction: {
-            prediction: {
-              requestsPerMinute: 0
-            }
-          },
-          rateLimitPrediction: {
-            prediction: {
-              minutesToLimit: 999
-            },
-            recommendation: {
-              message: "CCSP未接続（モックモード）"
-            }
-          }
-        }
-      });
-    });
-    
-    // エージェント統計
-    this.app.get('/api/ccsp/stats/agents', (req, res) => {
-      res.json({
-        success: true,
-        data: {}
-      });
-    });
-    
-    // キュー制御エンドポイント
-    this.app.post('/api/ccsp/queue/pause', (req, res) => {
-      res.json({ success: true, message: 'Queue paused (mock)' });
-    });
-    
-    this.app.post('/api/ccsp/queue/resume', (req, res) => {
-      res.json({ success: true, message: 'Queue resumed (mock)' });
-    });
-    
-    this.app.delete('/api/ccsp/queue/clear', (req, res) => {
-      res.json({ success: true, message: 'Queue cleared (mock)' });
-    });
-    
-    this.app.post('/api/ccsp/control/emergency-stop', (req, res) => {
-      res.json({ success: true, message: 'Emergency stop executed (mock)' });
-    });
-  }
-  
+  }
+
   /**
    * WebSocket通信の設定
    */
@@ -286,7 +149,7 @@
     this.processStates = new Map();
     
     this.wss.on('connection', (ws) => {
-      this.logger?.info(i18n.t('dashboard.websocket.connected'));
+      this.logger?.info('WebSocket接続が確立されました');
       
       // 初回接続時に現在の状態を送信
       const currentState = {
@@ -334,12 +197,12 @@
       // 切断時のクリーンアップ
       ws.on('close', () => {
         clearInterval(updateInterval);
-        this.logger?.info(i18n.t('dashboard.websocket.disconnected'));
+        this.logger?.info('WebSocket接続が切断されました');
       });
       
       // エラーハンドリング
       ws.on('error', (error) => {
-        this.logger?.error(i18n.t('dashboard.websocket.error'), error);
+        this.logger?.error('WebSocketエラー', error);
       });
     });
   }
@@ -420,16 +283,8 @@
     }
     
     this.server.listen(this.config.port, this.config.host, () => {
-      const url = `http://${this.config.host}:${this.config.port}`;
-      this.logger?.info(i18n.t('dashboard.starting', { url }));
-      console.log(`📊 ${i18n.t('dashboard.started', { url })}`);
-    });
-    
-    // Start Prometheus exporter
-    this.prometheusExporter.start().then((prometheusUrl) => {
-      this.logger?.info(`Prometheus metrics available at ${prometheusUrl}/metrics`);
-    }).catch((error) => {
-      this.logger?.error('Failed to start Prometheus exporter:', error);
+      this.logger?.info(`ダッシュボードサーバーが起動しました: http://${this.config.host}:${this.config.port}`);
+      console.log(`📊 プロセスダッシュボード: http://${this.config.host}:${this.config.port}`);
     });
   }
 
@@ -439,18 +294,9 @@
   stop() {
     if (this.server) {
       this.server.close(() => {
-        this.logger?.info(i18n.t('dashboard.stopped'));
+        this.logger?.info('ダッシュボードサーバーが停止しました');
       });
     }
-    
-    // Stop Prometheus exporter
-    if (this.prometheusExporter) {
-      this.prometheusExporter.stop().then(() => {
-        this.logger?.info('Prometheus exporter stopped');
-      }).catch((error) => {
-        this.logger?.error('Error stopping Prometheus exporter:', error);
-      });
-    }
   }
   
   /**
@@ -472,186 +318,6 @@
   }
   
   /**
-<<<<<<< HEAD
-   * Socket.io通信の設定（CCSPダッシュボード用）
-   */
-  setupSocketIO() {
-    // CCSP名前空間の作成
-    const ccspNamespace = this.io.of('/ccsp');
-    
-    ccspNamespace.on('connection', (socket) => {
-      this.logger?.info('CCSP client connected:', socket.id);
-      
-      // 初期状態の送信（モックデータ）
-      socket.emit('initialState', {
-        queue: {
-          totalQueueSize: 0,
-          isPaused: false,
-          queues: {
-            urgent: { size: 0, oldestTask: null },
-            high: { size: 0, oldestTask: null },
-            normal: { size: 0, oldestTask: null },
-            low: { size: 0, oldestTask: null },
-            scheduled: { size: 0, oldestTask: null }
-          }
-        },
-        usage: {
-          currentWindow: {
-            requests: 0,
-            requestsPerMinute: 0,
-            successRate: 1.0,
-            averageResponseTime: 0,
-            errorRate: 0
-          },
-          rateLimitInfo: {
-            limit: 100,
-            remaining: 100,
-            resetTime: Date.now() + 3600000
-          }
-        },
-        agents: {}
-      });
-      
-      // 統計情報の購読
-      socket.on('subscribeStats', (interval) => {
-        this.logger?.info(`CCSP client subscribed to stats with interval: ${interval}ms`);
-        
-        // 定期的にモックデータを送信
-        const statsInterval = setInterval(() => {
-          // モック使用量データ
-          socket.emit('usageUpdate', {
-            currentWindow: {
-              requests: Math.floor(Math.random() * 100),
-              requestsPerMinute: Math.random() * 20,
-              successRate: 0.9 + Math.random() * 0.1,
-              averageResponseTime: 800 + Math.random() * 400,
-              errorRate: Math.random() * 0.05
-            },
-            rateLimitInfo: {
-              limit: 100,
-              remaining: Math.floor(Math.random() * 100),
-              resetTime: Date.now() + 3600000
-            },
-            prediction: {
-              prediction: {
-                requestsPerMinute: 10 + Math.random() * 10
-              }
-            },
-            rateLimitPrediction: {
-              prediction: {
-                minutesToLimit: 60 + Math.random() * 60
-              },
-              recommendation: {
-                message: "現在のペースは安全です"
-              }
-            }
-          });
-          
-          // モックキューデータ
-          socket.emit('queueUpdate', {
-            totalQueueSize: Math.floor(Math.random() * 10),
-            isPaused: false,
-            queues: {
-              urgent: { size: Math.floor(Math.random() * 2), oldestTask: new Date().toISOString() },
-              high: { size: Math.floor(Math.random() * 3), oldestTask: new Date().toISOString() },
-              normal: { size: Math.floor(Math.random() * 5), oldestTask: new Date().toISOString() },
-              low: { size: 0, oldestTask: null },
-              scheduled: { size: 0, oldestTask: null }
-            }
-          });
-        }, interval || 5000);
-        
-        // 購読解除時にインターバルをクリア
-        socket.on('unsubscribeStats', () => {
-          clearInterval(statsInterval);
-          this.logger?.info('CCSP client unsubscribed from stats');
-        });
-        
-        socket.on('disconnect', () => {
-          clearInterval(statsInterval);
-          this.logger?.info('CCSP client disconnected:', socket.id);
-        });
-      });
-      
-      // エラーハンドリング
-      socket.on('error', (error) => {
-        this.logger?.error('CCSP socket error:', error);
-      });
-    });
-  }
-  
-  /**
-   * Prometheusメトリクスの更新
-   */
-  updatePrometheusMetrics() {
-    if (!this.prometheusExporter) return;
-    
-    try {
-      // エージェント状態の更新
-      const processes = this.stateManager.getAllProcesses();
-      processes.forEach(process => {
-        const agentName = process.taskId || 'unknown';
-        const isRunning = process.status === 'running' ? 1 : 0;
-        
-        this.prometheusExporter.updateAgentMetrics(agentName, {
-          status: isRunning,
-          uptime: process.startTime ? (Date.now() - new Date(process.startTime).getTime()) / 1000 : 0,
-          memory: {
-            rss: process.memory?.rss || 0,
-            heapUsed: process.memory?.heapUsed || 0,
-            heapTotal: process.memory?.heapTotal || 0
-          },
-          cpu: process.cpu || 0,
-          healthScore: process.healthScore || 100
-        });
-      });
-      
-      // キューサイズの更新（モックデータ）
-      this.prometheusExporter.updateQueueMetrics('default', 0);
-      this.prometheusExporter.updateQueueMetrics('urgent', 0);
-      this.prometheusExporter.updateQueueMetrics('high', 0);
-      this.prometheusExporter.updateQueueMetrics('normal', 0);
-      
-    } catch (error) {
-      this.logger?.error('Error updating Prometheus metrics:', error);
-    }
-  }
-  
-  /**
-   * Issue処理メトリクスの記録
-   */
-  recordIssueProcessing(agentName, issueType, status, duration) {
-    if (this.prometheusExporter) {
-      this.prometheusExporter.recordIssueProcessing(agentName, issueType, status, duration);
-    }
-  }
-  
-  /**
-   * エラーメトリクスの記録
-   */
-  recordError(agentName, errorType) {
-    if (this.prometheusExporter) {
-      this.prometheusExporter.recordError(agentName, errorType);
-    }
-  }
-  
-  /**
-   * GitHub APIメトリクスの記録
-   */
-  recordGitHubApiCall(endpoint, statusCode, responseTime, rateLimit) {
-    if (this.prometheusExporter) {
-      this.prometheusExporter.recordGitHubApiCall(endpoint, statusCode, responseTime, rateLimit);
-    }
-  }
-  
-  /**
-   * Claude APIメトリクスの記録
-   */
-  recordClaudeApiCall(model, status, tokensUsed) {
-    if (this.prometheusExporter) {
-      this.prometheusExporter.recordClaudeApiCall(model, status, tokensUsed);
-    }
-=======
    * 通知メッセージを送信
    */
   sendNotification(notification) {
@@ -745,7 +411,6 @@
         client.send(message);
       }
     });
->>>>>>> f8839a74
   }
 }
 
